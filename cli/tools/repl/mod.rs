--- conflicted
+++ resolved
@@ -4,19 +4,14 @@
 use crate::args::ReplFlags;
 use crate::colors;
 use crate::proc_state::ProcState;
-<<<<<<< HEAD
 use crate::worker::create_main_worker_with_extensions;
 use deno_core::anyhow::Context;
 use deno_core::error::AnyError;
 use deno_core::op;
+use deno_core::resolve_url_or_path;
 use deno_core::Extension;
 use deno_core::ModuleSpecifier;
 use deno_core::OpState;
-=======
-use crate::worker::create_main_worker;
-use deno_core::error::AnyError;
-use deno_core::resolve_url_or_path;
->>>>>>> 12626b11
 use deno_runtime::permissions::Permissions;
 use rustyline::error::ReadlineError;
 
@@ -88,7 +83,6 @@
   Ok((*file.source).to_string())
 }
 
-<<<<<<< HEAD
 #[derive(Clone)]
 struct ReplState {
   needs_reload: bool,
@@ -113,7 +107,7 @@
 }
 
 async fn create_repl_session(
-  ps: &ProcState,
+  ps: ProcState,
   module_url: ModuleSpecifier,
   repl_flags: ReplFlags,
 ) -> Result<ReplSession, AnyError> {
@@ -128,25 +122,9 @@
       Ok(())
     })
     .build();
-=======
-pub async fn run(flags: Flags, repl_flags: ReplFlags) -> Result<i32, AnyError> {
-  let main_module = resolve_url_or_path("./$deno$repl.ts").unwrap();
-  let ps = ProcState::build(flags).await?;
-  let mut worker = create_main_worker(
+
+  let mut worker = create_main_worker_with_extensions(
     &ps,
-    main_module.clone(),
-    Permissions::from_options(&ps.options.permissions_options())?,
-  )
-  .await?;
-  worker.setup_repl().await?;
-  let worker = worker.into_main_worker();
-  let mut repl_session = ReplSession::initialize(ps.clone(), worker).await?;
-  let mut rustyline_channel = rustyline_channel();
-  let mut should_exit_on_interrupt = false;
->>>>>>> 12626b11
-
-  let mut worker = create_main_worker_with_extensions(
-    ps,
     module_url.clone(),
     Permissions::from_options(&ps.options.permissions_options())?,
     vec![extension],
@@ -155,7 +133,7 @@
   worker.setup_repl().await?;
   let worker = worker.into_main_worker();
 
-  let mut repl_session = ReplSession::initialize(worker).await?;
+  let mut repl_session = ReplSession::initialize(ps.clone(), worker).await?;
 
   if let Some(eval_files) = repl_flags.eval_files {
     for eval_file in eval_files {
@@ -204,13 +182,13 @@
   Ok(())
 }
 
-pub async fn run(
-  ps: &ProcState,
-  module_url: ModuleSpecifier,
-  repl_flags: ReplFlags,
-) -> Result<i32, AnyError> {
+pub async fn run(flags: Flags, repl_flags: ReplFlags) -> Result<i32, AnyError> {
+  let main_module = resolve_url_or_path("./$deno$repl.ts").unwrap();
+  let ps = ProcState::build(flags).await?;
+
   let mut repl_session =
-    create_repl_session(ps, module_url.clone(), repl_flags.clone()).await?;
+    create_repl_session(ps.clone(), main_module.clone(), repl_flags.clone())
+      .await?;
   let mut rustyline_channel = rustyline_channel();
   let mut should_exit_on_interrupt = false;
 
@@ -270,9 +248,12 @@
           };
           if repl_state.needs_reload {
             drop(op_state);
-            repl_session =
-              create_repl_session(ps, module_url.clone(), repl_flags.clone())
-                .await?;
+            repl_session = create_repl_session(
+              ps.clone(),
+              main_module.clone(),
+              repl_flags.clone(),
+            )
+            .await?;
             println!("Started a new REPL session. Global scope is now clean.");
           } else if repl_state.needs_save {
             let mut op_state = op_state.borrow_mut();
